#!/usr/bin/env python
#
# Electrum - lightweight Bitcoin client
# Copyright (C) 2011 thomasv@gitorious
#
# This program is free software: you can redistribute it and/or modify
# it under the terms of the GNU General Public License as published by
# the Free Software Foundation, either version 3 of the License, or
# (at your option) any later version.
#
# This program is distributed in the hope that it will be useful,
# but WITHOUT ANY WARRANTY; without even the implied warranty of
# MERCHANTABILITY or FITNESS FOR A PARTICULAR PURPOSE. See the
# GNU General Public License for more details.
#
# You should have received a copy of the GNU General Public License
# along with this program. If not, see <http://www.gnu.org/licenses/>.

import re, sys, getpass

from optparse import OptionParser
from wallet import Wallet, SecretToASecret
from interface import WalletSynchronizer
from decimal import Decimal
from wallet import format_satoshis

known_commands = ['help', 'validateaddress', 'balance', 'contacts', 'create', 'restore', 'payto', 'sendtx', 'password', 'addresses', 'history', 'label', 'mktx','seed','import','signmessage','verifymessage','eval']
offline_commands = ['password', 'mktx', 'history', 'label', 'contacts', 'help', 'validateaddress', 'signmessage', 'verifymessage', 'eval', 'create', 'addresses', 'import', 'seed']
protected_commands = ['payto', 'password', 'mktx', 'seed', 'import','signmessage' ]

if __name__ == '__main__':

    usage = "usage: %prog [options] command args\nCommands: "+ (', '.join(known_commands))
    parser = OptionParser(usage=usage)
    parser.add_option("-g", "--gui", dest="gui", default="qt", help="gui")
    parser.add_option("-w", "--wallet", dest="wallet_path", help="wallet path (default: electrum.dat)")
    parser.add_option("-a", "--all", action="store_true", dest="show_all", default=False, help="show all addresses")
    parser.add_option("-b", "--balance", action="store_true", dest="show_balance", default=False, help="show the balance at listed addresses")
    parser.add_option("-k", "--keys",action="store_true", dest="show_keys",default=False, help="show the private keys of listed addresses")
    parser.add_option("-f", "--fee", dest="tx_fee", default="0.005", help="set tx fee")
    parser.add_option("-s", "--fromaddr", dest="from_addr", default=None, help="set source address for payto/mktx. if it isn't in the wallet, it will ask for the private key unless supplied in the format public_key:private_key. It's not saved in the wallet.")
    parser.add_option("-c", "--changeaddr", dest="change_addr", default=None, help="set the change address for payto/mktx. default is a spare address, or the source address if it's not in the wallet")
    parser.add_option("-r", "--remote", dest="remote_url", default=None, help="URL of a remote wallet")
    options, args = parser.parse_args()

    wallet = Wallet()
    wallet.set_path(options.wallet_path)
    wallet.read()
    wallet.remote_url = options.remote_url

    if len(args)==0:
        url = None
        cmd = 'gui'
    elif len(args)==1 and re.match('^bitcoin:', args[0]):
        url = args[0]
        cmd = 'gui'
    else:
        cmd = args[0]
        firstarg = args[1] if len(args) > 1 else ''
        
    if cmd == 'gui':
        if options.gui=='gtk':
            import gui
        elif options.gui=='qt':
            import gui_qt as gui
        else:
            print "unknown gui", options.gui
            exit(1)

        gui = gui.ElectrumGui(wallet)
        WalletSynchronizer(wallet,True).start()

        try:
            found = wallet.file_exists
            if not found:
                found = gui.restore_or_create()
        except SystemExit, e:
            exit(e)
        except BaseException, e:
            import traceback
            traceback.print_exc(file=sys.stdout)
            #gui.show_message(e.message)
            exit(1)

        if not found: exit(1)

        gui.main(url)
        wallet.save()
        sys.exit(0)

    if cmd not in known_commands:
        cmd = 'help'

    if not wallet.file_exists and cmd not in ['help','create','restore']:
        print "Wallet file not found."
        print "Type 'electrum create' to create a new wallet, or provide a path to a wallet with the -w option"
        sys.exit(0)
    
    if cmd in ['create', 'restore']:
        import mnemonic
        if wallet.file_exists:
            print "remove the existing wallet first!"
            sys.exit(0)
        password = getpass.getpass("Password (hit return if you do not wish to encrypt your wallet):")
        if password:
            password2 = getpass.getpass("Confirm password:")
            if password != password2:
                print "error"
                sys.exit(1)
        else:
            password = None

        w_host, w_port, w_protocol = wallet.server.split(':')
        host = raw_input("server (default:%s):"%w_host)
        port = raw_input("port (default:%s):"%w_port)
        protocol = raw_input("protocol [t=tcp;h=http;n=native] (default:%s):"%w_protocol)
        fee = raw_input("fee (default:%s):"%( str(Decimal(wallet.fee)/100000000)) )
        gap = raw_input("gap limit (default 5):")
        if host: w_host = host
        if port: w_port = port
        if protocol: w_protocol = protocol
        wallet.server = w_host + ':' + w_port + ':' +w_protocol
        if fee: wallet.fee = float(fee)
        if gap: wallet.gap_limit = int(gap)

        if cmd == 'restore':
            seed = raw_input("seed:")
            try:
                seed.decode('hex')
            except:
                print "not hex, trying decode"
                seed = mnemonic.mn_decode( seed.split(' ') )
            if not seed:
                print "no seed"
                sys.exit(1)

            wallet.seed = str(seed)
            WalletSynchronizer(wallet).start()
            print "recovering wallet..."
            wallet.init_mpk( wallet.seed )
            wallet.up_to_date_event.clear()
            wallet.up_to_date = False
            wallet.update()
            if wallet.is_found():
                wallet.fill_addressbook()
                wallet.save()
                print "recovery successful"
            else:
                print "found no history for this wallet"
        else:
            wallet.new_seed(None)
            wallet.init_mpk( wallet.seed )
            wallet.synchronize() # there is no wallet thread 
            wallet.save()
            print "Your wallet generation seed is: " + wallet.seed
            print "Please keep it in a safe place; if you lose it, you will not be able to restore your wallet."
            print "Equivalently, your wallet seed can be stored and recovered with the following mnemonic code:"
            print "\""+' '.join(mnemonic.mn_encode(wallet.seed))+"\""

    # check syntax
    if cmd in ['payto', 'mktx']:
        try:
            to_address = args[1]
            amount = int( 100000000 * Decimal(args[2]) )
            change_addr = None
            label = ' '.join(args[3:])
            if options.tx_fee: 
                options.tx_fee = int( 100000000 * Decimal(options.tx_fee) )
        except:
            firstarg = cmd
            cmd = 'help'

    # open session
    if cmd not in offline_commands:
        WalletSynchronizer(wallet).start()
        wallet.update()
        wallet.save()

    # check if --from_addr not in wallet (for mktx/payto)
    is_temporary = False
    from_addr = None
    if options.from_addr:
        from_addr = options.from_addr
        if from_addr not in wallet.all_addresses():
            is_temporary = True
                
    # commands needing password
    if cmd in protected_commands or ( cmd=='addresses' and options.show_keys):
        password = getpass.getpass('Password:') if wallet.use_encryption and not is_temporary else None
        # check password
        try:
            wallet.pw_decode( wallet.seed, password)
        except:
            print "invalid password"
            exit(1)

    if cmd == 'import':
        keypair = args[1]
        if wallet.import_key(keypair,password):
            print "keypair imported"
        else:
            print "error"
        wallet.save()

    if cmd=='help':
        cmd2 = firstarg
        if cmd2 not in known_commands:
            print "known commands:", ', '.join(known_commands)
            print "'electrum help <command>' shows the help on a specific command"
            print "'electrum --help' shows the list of options"
        elif cmd2 == 'balance':
            print "Display the balance of your wallet or a specific address. The address does not have to be a owned address (you know the private key)."
            print "syntax: balance [<address>]"
        elif cmd2 == 'contacts':
            print "show your list of contacts"
        elif cmd2 == 'payto':
            print "payto <recipient> <amount> [label]"
            print "create and broadcast a transaction."
            print "<recipient> can be a bitcoin address or a label"
            print "options: --fee, --fromaddr, --changeaddr"
        elif cmd2== 'sendtx':
            print "sendtx <tx>"
            print "broadcast a transaction to the network. <tx> must be in hexadecimal"
        elif cmd2 == 'password':
            print "change your password"
        elif cmd2 == 'addresses':
            print "show your list of addresses. options: -a, -k, -b"
        elif cmd2 == 'history':
            print "show the transaction history"
        elif cmd2 == 'label':
            print "assign a label to an item"
        elif cmd2 == 'gtk':
            print "start the GUI"
        elif cmd2 == 'mktx':
            print "create a signed transaction. password protected"
            print "syntax: mktx <recipient> <amount> [label]"
            print "options: --fee, --fromaddr, --changeaddr"
        elif cmd2 == 'seed':
            print "show generation seed of your wallet. password protected."
        elif cmd2 == 'eval':
            print "Run python eval() on an object\nSyntax: eval <expression>\nExample: eval \"wallet.aliases\""

    elif cmd == 'seed':
        import mnemonic
        seed = wallet.pw_decode( wallet.seed, password)
        print seed, '"'+' '.join(mnemonic.mn_encode(seed))+'"'

    elif cmd == 'validateaddress':
        addr = args[1]
        print wallet.is_valid(addr)

    elif cmd == 'balance':
        try:
            addrs = args[1:]
        except:
            pass
        if addrs == []:
            c, u = wallet.get_balance()
            if u:
                print Decimal( c ) / 100000000 , Decimal( u ) / 100000000
            else:
                print Decimal( c ) / 100000000
        else:
            for addr in addrs:
                c, u = wallet.get_addr_balance(addr)
                if u:
                    print "%s %s, %s" % (addr, str(Decimal(c)/100000000), str(Decimal(u)/100000000))
                else:
                    print "%s %s" % (addr, str(Decimal(c)/100000000))

    elif cmd in [ 'contacts']:
        for addr in wallet.addressbook:
            print addr, "   ", wallet.labels.get(addr)

    elif cmd == 'eval':
        print eval(args[1])
        wallet.save()

    elif cmd in [ 'addresses']:
        for addr in wallet.all_addresses():
            if options.show_all or not wallet.is_change(addr):
                label = wallet.labels.get(addr)
                _type = ''
                if wallet.is_change(addr): _type = "[change]"
                if addr in wallet.imported_keys.keys(): _type = "[imported]"
                if label is None: label = ''
                if options.show_balance:
                    h = wallet.history.get(addr,[])
                    ni = no = 0
                    for item in h:
                        if item['is_in']:  ni += 1
                        else:              no += 1
                    b = "%d %d %s"%(no, ni, str(Decimal(wallet.get_addr_balance(addr)[0])/100000000))
                else: b=''
                if options.show_keys:
                    pk = wallet.get_private_key(addr, password)
                    addr = addr + ':' + SecretToASecret(pk)
                print addr, b, _type, label

    if cmd == 'history':
        lines = wallet.get_tx_history()
        b = 0 
        for line in lines:
            import datetime
            v = line['value'] 
            b += v
            try:
<<<<<<< HEAD
                time_str = datetime.datetime.fromtimestamp( line['timestamp']) 
=======
                time_str = str( datetime.datetime.fromtimestamp( line['timestamp']))
>>>>>>> aa69f42a
            except:
                print line['timestamp']
                time_str = 'pending'
            label = line.get('label')
            if not label: label = line['tx_hash']
            else: label = label + ' '*(64 - len(label) )

            print time_str , "  " + label + "  " + format_satoshis(v)+ "  "+ format_satoshis(b)
        print "# balance: ", format_satoshis(b)

    elif cmd == 'label':
        try:
            tx = args[1]
            label = ' '.join(args[2:])
        except:
            print "syntax:  label <tx_hash> <text>"
            sys.exit(1)
        wallet.labels[tx] = label
        wallet.save()
            
    elif cmd in ['payto', 'mktx']:
        if from_addr and is_temporary:
            if from_addr.find(":") == -1:
                keypair = from_addr + ":" + getpass.getpass('Private key:')
            else:
                keypair = from_addr
                from_addr = keypair.split(':')[0]
            if not wallet.import_key(keypair,password):
                print "invalid key pair"
                exit(1)
            wallet.history[from_addr] = interface.retrieve_history(from_addr)
            wallet.update_tx_history()
            change_addr = from_addr

        if options.change_addr:
            change_addr = options.change_addr

        for k, v in wallet.labels.items():
            if v == to_address:
                to_address = k
                print "alias", to_address
                break
            if change_addr and v == change_addr:
                change_addr = k
        try:
            tx = wallet.mktx( to_address, amount, label, password,
                fee = options.tx_fee, change_addr = change_addr, from_addr = from_addr )
        except:
            import traceback
            traceback.print_exc(file=sys.stdout)
            tx = None

        if tx and cmd=='payto': 
            r, h = wallet.sendtx( tx )
            print h
        else:
            print tx

        if is_temporary:
            wallet.imported_keys.pop(from_addr)
            del(wallet.history[from_addr])
        wallet.save()

    elif cmd == 'sendtx':
        tx = args[1]
        r, h = wallet.sendtx( tx )
        print h

    elif cmd == 'password':
        try:
            seed = wallet.pw_decode( wallet.seed, password)
        except:
            print "sorry"
            sys.exit(1)
        new_password = getpass.getpass('New password:')
        if new_password == getpass.getpass('Confirm new password:'):
            wallet.use_encryption = (new_password != '')
            wallet.seed = wallet.pw_encode( seed, new_password)
            for k in wallet.imported_keys.keys():
                a = wallet.imported_keys[k]
                b = wallet.pw_decode(a, password)
                c = wallet.pw_encode(b, new_password)
                wallet.imported_keys[k] = c
            wallet.save()
        else:
            print "error: mismatch"

    elif cmd == 'signmessage':
        address, message = args[1:3]
        print wallet.sign_message(address, message, password)

    elif cmd == 'verifymessage':
        address, signature, message = args[1:4]
        try:
            wallet.verify_message(address, signature, message)
            print True
        except:
            print False
        
<|MERGE_RESOLUTION|>--- conflicted
+++ resolved
@@ -305,11 +305,7 @@
             v = line['value'] 
             b += v
             try:
-<<<<<<< HEAD
-                time_str = datetime.datetime.fromtimestamp( line['timestamp']) 
-=======
                 time_str = str( datetime.datetime.fromtimestamp( line['timestamp']))
->>>>>>> aa69f42a
             except:
                 print line['timestamp']
                 time_str = 'pending'
